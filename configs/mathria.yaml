name: mathria
type: rewoo
version: 0.0.1
description: A math agent capable of solving very complicated math problems. Ask it to solve very hard math problems.
prompt_template:
  Planner: !prompt ZeroShotPlannerPrompt
  Solver: !prompt ZeroShotSolverPrompt
llm:
  Planner:
    model_name: gpt-3.5-turbo-0613
    params:
      temperature: 0.0
      top_p: 0.9
      repetition_penalty: 1.0
      max_tokens: 1024
  Solver:
    model_name: gpt-3.5-turbo-0613
    params:
      temperature: 0.0
      top_p: 0.9
      repetition_penalty: 1.0
      max_tokens: 1024
#prompt_template: !prompt ZeroShotVanillaPrompt
#llm:
#  model_name: gpt-3.5-turbo-0613
#  params:
#    temperature: 0.0
#    top_p: 1.0
#    max_tokens: 1024
target_tasks:
  - solving math problems
  - answer things about math
plugins:
  - name: wolfram_alpha


<<<<<<< HEAD
#auth:
#  OPENAI_API_KEY: !file /home/api.key
#  WOLFRAM_ALPHA_APPID: !file /home/wolfram.key
=======
auth:
  OPENAI_API_KEY: !file /home/billxbf/Documents/myks/openai.key
  WOLFRAM_ALPHA_APPID: !file /home/billxbf/Documents/myks/wolfram.key
>>>>>>> b050038e
<|MERGE_RESOLUTION|>--- conflicted
+++ resolved
@@ -32,14 +32,3 @@
   - answer things about math
 plugins:
   - name: wolfram_alpha
-
-
-<<<<<<< HEAD
-#auth:
-#  OPENAI_API_KEY: !file /home/api.key
-#  WOLFRAM_ALPHA_APPID: !file /home/wolfram.key
-=======
-auth:
-  OPENAI_API_KEY: !file /home/billxbf/Documents/myks/openai.key
-  WOLFRAM_ALPHA_APPID: !file /home/billxbf/Documents/myks/wolfram.key
->>>>>>> b050038e
