--- conflicted
+++ resolved
@@ -17,30 +17,4 @@
   - name: google_search
   - name: web_page
   - !include mathria.yaml
-#    type: vanilla
-#    description: A math agent capable of solving complicated math problems. Ask it to solve any math problems.
-#    prompt_template: !prompt ZeroShotVanillaPrompt
-#    llm:
-#      model_name: gpt-3.5-turbo-0613
-#      params:
-#        temperature: 0.0
-#        top_p: 1.0
-#        max_tokens: 1024
-#    target_tasks:
-#      - solving math problems
-#      - answer things about math
 
-
-<<<<<<< HEAD
-## Authentication
-#auth:
-#  OPENAI_API_KEY: !file /home/billxbf/Documents/myks/openai.key
-#  WOLFRAM_ALPHA_APPID: !file /home/billxbf/Documents/myks/wolfram.key
-=======
-# Authentication
-auth:
-  OPENAI_API_KEY: !file /home/billxbf/Documents/myks/openai.key
-  WOLFRAM_ALPHA_APPID: !file /home/billxbf/Documents/myks/wolfram.key
->>>>>>> b050038e
-#  WEATHER_API_KEY: null
-#  BING_API_KEY: null